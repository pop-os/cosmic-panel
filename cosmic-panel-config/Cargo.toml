--- conflicted
+++ resolved
@@ -12,10 +12,6 @@
 ron = "0.7.0"
 serde = { version = "1.0.136", features = ["derive"] }
 xdg = "2.4.0"
-<<<<<<< HEAD
-sctk = { package = "smithay-client-toolkit", git = "https://github.com/wash2/client-toolkit.git", default-features = false, features = ["calloop"] }
-=======
->>>>>>> dd8cfa7d
 gtk4 = { git = "https://github.com/gtk-rs/gtk4-rs", features = ["v4_4"], optional = true }
 slog = { version = "2.7.0", features = ["max_level_trace", "release_max_level_warn"] }
 wayland-protocols = { version = "0.29", features = ["client", "unstable_protocols"] }
